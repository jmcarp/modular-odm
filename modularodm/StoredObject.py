import copy

import logging

from fields import Field
from fields.ListField import ListField
from .storage import Storage

from functools import wraps
def has_storage(func):
    """ Ensure that self/cls contains a Storage backend. """
    @wraps(func)
    def wrapped_func(*args, **kwargs):
        me = args[0]
        if not hasattr(me, '_storage') or \
                not me._storage:
            raise Exception('No storage backend attached to schema <{}>.'.format(
                me._name.upper())
            )
        return func(*args, **kwargs)
    return wrapped_func

class SOMeta(type):

    def __init__(cls, name, bases, dct):

        # Run super-metaclass __init__
        super(SOMeta, cls).__init__(name, bases, dct)

        # Store prettified name
        cls._name = name.lower()

        # Prepare fields
        cls._fields = {}
        cls._primary_name = '_id'

        cls._found_primary = False

        for key, value in cls.__dict__.iteritems():

            # Skip if not descriptor
            if not isinstance(value, Field):
                continue

            # Add field
            cls._add_field(key, value)

        # Must be a primary key
        if cls._fields and not cls._found_primary:
            if '_id' not in cls._fields:
                raise Exception('Schemas must either define a field named _id or specify exactly one field as primary.')

        # Delete temporary attribute
        del cls._found_primary

    @property
    def _translator(cls):
        return cls._storage[0].Translator

class StoredObject(object):

    __metaclass__ = SOMeta

    _collections = {}
    _cache = {} # todo implement this with save and load
    _object_cache = {}

    @classmethod
    def _add_field(cls, field_name, field_obj):

        # Memorize parent references
        field_obj._schema_class = cls
        field_obj._field_name = field_name

        # Check for primary key
        if field_obj._is_primary:
            if not cls._found_primary:
                cls._primary_name = field_name
                cls._found_primary = True
            else:
                raise Exception('Multiple primary keys are not supported.')

        # Wrap in list
        if field_obj._list:
            field_obj = ListField(
                field_obj,
                **field_obj._kwargs
            )
            # Memorize parent references
            field_obj._schema_class = cls
            field_obj._field_name = field_name
            # Set parent pointer of child field to list field
            field_obj._field_instance._list_container = field_obj

        # Store descriptor to cls, cls._fields
        setattr(cls, field_name, field_obj)
        cls._fields[field_name] = field_obj

    def __init__(self, **kwargs):

        self._backrefs = {}
        self._is_loaded = False # this gets passed in via kwargs in self.load
        self._is_optimistic = hasattr(self, '_meta') and self._meta.get('optimistic', False)

        self._is_loaded = kwargs.pop('_is_loaded', False)

        # Set all instance-level field values to defaults
        if not self._is_loaded:
            for k, v in self._fields.items():
                if hasattr(v._default, '__call__'):
                    setattr(self, k, v._default())
                else:
                    setattr(self, k, copy.deepcopy(v._default))

        # Add kwargs to instance
        for k, v in kwargs.items():
            setattr(self, k, v)

    def __str__(self):

        return str({field : str(getattr(self, field)) for field in self._fields})

    @classmethod
    def register_collection(cls, **kwargs):
        cls._collections[cls._name] = cls

    @classmethod
    def get_collection(cls, name):
        return cls._collections[name.lower()]

    @property
    def _primary_key(self):
        return getattr(self, self._primary_name)

    @_primary_key.setter
    def _primary_key(self, value):
        setattr(self, self._primary_name, value)

    @property
    @has_storage
    def _translator(self):
        return self.__class__._translator

    @has_storage
    def to_storage(self, translator=None):

        data = {}

        for field_name, field_object in self._fields.iteritems():
            field_value = field_object.to_storage(field_object._get_underlying_data(self), translator)
            data[field_name] = field_value

        if self._backrefs:
            data['_backrefs'] = self._backrefs

        return data

    @classmethod
    @has_storage
    def from_storage(cls, data, translator=None):

        result = cls()

        for key, value in data.iteritems():

            field_object = cls._fields.get(key, None)

            if isinstance(field_object, Field):

                data_value = data[key]
                if data_value is None:
                    setattr(result, key, None)
                else:
                    setattr(
                        result,
                        key,
                        field_object.from_storage(data_value, translator)
                    )

            else:

                setattr(result, key, value)

        result._is_loaded = True

        return result

    def __getattribute__(self, name):
        return super(StoredObject, self).__getattribute__(name)

    def _remove_backref(self, backref_field_name, cls, primary_key):
        self._backrefs[backref_field_name][cls._name].remove(primary_key)
        # self.save()
        print repr(self), self._backrefs, self.to_storage()['_backrefs']

    def _set_backref(self, backref_key, backref_value):
        backref_value_class_name = backref_value.__class__._name
        backref_value_primary_key = backref_value._primary_key

        if backref_value_primary_key is None:
            raise Exception('backref object\'s primary key must be saved first')

        if backref_key not in self._backrefs:
            self._backrefs[backref_key] = {}
        if backref_value_class_name not in self._backrefs[backref_key]:
            self._backrefs[backref_key][backref_value_class_name] = []
        self._backrefs[backref_key][backref_value_class_name].append(backref_value_primary_key)
        self.save()

    @classmethod
    def set_storage(cls, storage):
        if not isinstance(storage, Storage):
            raise Exception('Argument to set_storage must be an instance of Storage.')
        if not hasattr(cls, '_storage'):
            cls._storage = []
        cls._storage.append(storage)
        cls.register_collection()

    # Caching ################################################################

    @classmethod
    def _is_cached(cls, key):
        if cls._name in cls._object_cache:
            if key in cls._object_cache[cls._name]:
                return True
        return False

    @classmethod
    def _load_from_cache(cls, key):
        trans_key = cls._pk_to_storage(key)
        if cls._name in cls._object_cache and trans_key in cls._object_cache[cls._name]:
            return cls._object_cache[cls._name][trans_key]

    @classmethod
    def _set_cache(cls, key, obj):

        trans_key = cls._pk_to_storage(key)

        if cls._name not in cls._object_cache:
            cls._object_cache[cls._name] = {}

        cls._object_cache[cls._name][trans_key] = obj

        if cls._name not in cls._cache:
            cls._cache[cls._name] = {}
        cls._cache[cls._name][trans_key] = obj.to_storage()

    @classmethod
    def _get_cache(cls, key):
        trans_key = cls._pk_to_storage(key)
        if cls._name in cls._object_cache and trans_key in cls._object_cache[cls._name]:
            return cls._object_cache[cls._name][trans_key].to_storage()
        return None

    @classmethod
    def _get_cached_data(cls, key):
        # todo once object cache is renamed we may need to fiddle with _is_cahed and others
        if cls._is_cached(key):
            return cls._cache[cls._name][key]
        return None

    def _get_list_of_differences_from_cache(self):

        field_list = []

        if not self._is_loaded:
            return field_list

        cached_data = self._cache[self.__class__._name][self._primary_key]

        if cached_data is None:
            return field_list

        current_data = self.to_storage()

        for field_name in self._fields:
            # if current_data[field_name] != cached_data[field_name]:
            # Diff exists current and cached data don't match OR if
            # field not present in cached data; this can happen on
            # dynamic column addition
            if field_name not in cached_data \
                    or current_data[field_name] != cached_data[field_name]:
                field_list.append(field_name)

        return field_list

    ###########################################################################

    @classmethod
    @has_storage
    def load(cls, key):

        # todo rename to get?

<<<<<<< HEAD
=======
        # Try loading from object cache
>>>>>>> ba43d674
        cached_object = cls._load_from_cache(key)
        if cached_object is not None:
            return cached_object

        # Try loading from storage cache
        data = copy.deepcopy(cls._storage[0].get(cls, cls._pk_to_storage(key))) # better way to do this? Otherwise on load, the Storage.store
                                                            #  look just like changed object

        # if not found in either cache, return None
        if not data:
            return None

        # Load from storage cache data
        loaded_object = cls.from_storage(data)

        # Add to caches
        cls._set_cache(key, loaded_object)

        return loaded_object

    @classmethod
    def _must_be_loaded(cls, value):
        if value is not None and not value._is_loaded:
            raise Exception('Record must be loaded.')

    @has_storage
    def save(self):

        for field_name, field_object in self._fields.iteritems():
            if hasattr(field_object, 'on_before_save'):
                field_object.on_before_save(self)

        # Validate
        for field_name, field_obj in self._fields.iteritems():
            field_obj.do_validate(getattr(self, field_name))

        if self._primary_key is not None and self._is_cached(self._primary_key):
            list_on_save_after_fields = self._get_list_of_differences_from_cache()
        else:
            list_on_save_after_fields = self._fields.keys()

        if self._is_loaded:
            self.update(self._primary_key, self.to_storage())
        elif self._is_optimistic:
            self._primary_key = self._storage[0].optimistic_insert(self.__class__, self.to_storage()) # do a local update; no dirty
        else:
            self.insert(self._primary_key, self.to_storage())

        # if primary key has changed, follow back references and update
        # AND
        # run after_save or after_save_on_difference

        self._is_loaded = True

        for field_name in list_on_save_after_fields:
            field_object = self._fields[field_name]
            if hasattr(field_object, 'on_after_save'):
                cached_data = self._get_cached_data(self._primary_key)
                if cached_data:
                    cached_data = cached_data.get(field_name, None)
                field_object.on_after_save(self, cached_data, getattr(self, field_name))

        self._set_cache(self._primary_key, self)

        return True # todo raise exception on not save

    def __getattr__(self, item):
        # TODO: on remove, kill empty lists of backrefs
        if item in self._backrefs:
            return self._backrefs[item]
        raise AttributeError(item + ' not found')

    # Querying ######

    @classmethod
    @has_storage
    def _pk_to_storage(cls, key):
        return cls._fields[cls._primary_name].to_storage(key)

    @classmethod
    @has_storage
    def find_all(cls):
        return cls._storage[0].QuerySet(cls, cls._storage[0].find_all())

    @classmethod
    @has_storage
    def find(cls, *args, **kwargs):
        return cls._storage[0].QuerySet(cls, cls._storage[0].find(*args, **kwargs))

    @classmethod
    @has_storage
    def find_one(cls, **kwargs):
        return cls.load(cls._storage[0].find_one(cls, **kwargs))

    @classmethod
    @has_storage
    def get(cls, key):
        return cls.load(cls._storage[0].get(cls, cls._pk_to_storage(key)))

    @classmethod
    @has_storage
    def insert(cls, key, val):
        cls._storage[0].insert(cls, cls._pk_to_storage(key), val)

    @classmethod
    @has_storage
    def update(cls, key, val):
        cls._storage[0].update(cls, cls._pk_to_storage(key), val)

    @classmethod
    @has_storage
    def remove(cls, key):
        cls._storage[0].remove(cls._pk_to_storage(key))<|MERGE_RESOLUTION|>--- conflicted
+++ resolved
@@ -292,10 +292,7 @@
 
         # todo rename to get?
 
-<<<<<<< HEAD
-=======
         # Try loading from object cache
->>>>>>> ba43d674
         cached_object = cls._load_from_cache(key)
         if cached_object is not None:
             return cached_object
