# -*- coding: utf-8 -*-
import copy
import logging
import warnings

from modularodm import exceptions
from fields import Field, ListField, ForeignList
from .storage import Storage
from .query import QueryBase, RawQuery, QueryGroup
from .frozen import FrozenDict


class ContextLogger(object):

    @staticmethod
    def sort_func(e):
        return (e.xtra._name if e.xtra else None, e.func.__name__)

    def report(self, sort_func=None):
        return self.logger.report(sort_func or self.sort_func)

    def __init__(self, log_level=None, xtra=None, sort_func=None):
        self.log_level = log_level
        self.xtra = xtra
        self.sort_func = sort_func or self.sort_func
        self.logger = Storage.logger

    def __enter__(self):
        self.listening = self.logger.listen(self.xtra)
        return self

    def __exit__(self, exc_type, exc_val, exc_tb):
        if self.listening:
            report = self.logger.report(
                lambda e: (e.xtra._name if e.xtra else None, e.func.__name__)
            )
            if self.log_level is not None:
                logging.log(self.log_level, report)
            self.logger.clear()
        self.logger.pop()

def deref(data, keys, missing=None):
    if keys[0] in data:
        if len(keys) == 1:
            return data[keys[0]]
        return deref(data[keys[0]], keys[1:], missing=missing)
    return missing

def flatten_backrefs(data, stack=None):

    stack = stack or []

    if isinstance(data, list):
        return [(stack, item) for item in data]

    out = []
    for key, val in data.items():
        out.extend(flatten_backrefs(val, stack + [key]))

    return out

from functools import wraps

def log_storage(func):

    @wraps(func)
    def wrapped(this, *args, **kwargs):

        cls = this if isinstance(this, type) else type(this)

        with ContextLogger(log_level=this._log_level, xtra=cls):
            return func(this, *args, **kwargs)

    return wrapped

def warn_if_detached(func):
    """ Warn if self / cls is detached. """
    @wraps(func)
    def wrapped(this, *args, **kwargs):
        # Check for _detached in __dict__ instead of using hasattr
        # to avoid infinite loop in __getattr__
        if '_detached' in this.__dict__ and this._detached:
            warnings.warn('here')
        return func(this, *args, **kwargs)
    return wrapped

def has_storage(func):
    """ Ensure that self/cls contains a Storage backend. """
    @wraps(func)
    def wrapped(*args, **kwargs):
        me = args[0]
        if not hasattr(me, '_storage') or \
                not me._storage:
            raise exceptions.ImproperConfigurationError(
                'No storage backend attached to schema <{0}>.'
                    .format(me._name.upper())
            )
        return func(*args, **kwargs)
    return wrapped

class ObjectMeta(type):

    def _add_field(cls, name, field):

        # Skip if not descriptor
        if not isinstance(field, Field):
            return

        # Memorize parent references
        field._schema_class = cls
        field._field_name = name

        # Check for primary key
        if field._is_primary:
            if cls._primary_name is None:
                cls._primary_name = name
                cls._primary_type = field.data_type
            else:
                raise AttributeError(
                    'Multiple primary keys are not supported.')

        # Wrap in list
        if field._list:
            field = ListField(
                field,
                **field._kwargs
            )
            # Memorize parent references
            field._schema_class = cls
            field._field_name = name
            # Set parent pointer of child field to list field
            field._field_instance._list_container = field

        # Store descriptor to cls, cls._fields
        setattr(cls, name, field)
        cls._fields[name] = field

    def __init__(cls, name, bases, dct):

        # Run super-metaclass __init__
        super(ObjectMeta, cls).__init__(name, bases, dct)

        # Store prettified name
        cls._name = name.lower()

        # Store parameters from _meta
        my_meta = cls.__dict__.get('_meta', {})

        cls._is_optimistic = my_meta.get('optimistic', False)
        cls._is_abstract = my_meta.get('abstract', False)
        cls._log_level = my_meta.get('log_level', None)
        cls._version_of = my_meta.get('version_of', None)
        cls._version = my_meta.get('version', 1)

        # Prepare fields
        cls._fields = {}
        cls._primary_name = None
        cls._primary_type = None

        for key, value in cls.__dict__.items():
            cls._add_field(key, value)

        for base in bases:
            if not hasattr(base, '_fields') or not isinstance(base._fields, dict):
                continue
            for key, value in base._fields.items():
                cls._add_field(key, copy.deepcopy(value))

        # Impute field named _id as primary if no primary field specified;
        # must be exactly one primary field unless abstract
        if cls._fields:
            if cls._primary_name is None:
                if '_id' in cls._fields:
                    primary_field = cls._fields['_id']
                    primary_field._is_primary = True
                    if 'index' not in primary_field._kwargs or not primary_field._kwargs['index']:
                        primary_field._index = True
                    cls._primary_name = '_id'
                    cls._primary_type = cls._fields['_id'].data_type
                elif not cls._is_abstract:
                    raise AttributeError(
                        'Schemas must either define a field named _id or '
                        'specify exactly one field as primary.')

        # Register
        cls.register_collection()

    @property
    def _translator(cls):
        return cls._storage[0].translator

def deep_assign(dict, value, *keys):
    if len(keys) == 1:
        dict[keys[0]] = value
    else:
        if keys[0] not in dict:
            dict[keys[0]] = {}
        deep_assign(dict[keys[0]], value, *keys[1:])

class Cache(object):
    """Simple container for storing cached data. This
    is NOT suitable for working with Flask, since the cache
    will be shared across requests; see FlaskCache and
    FlaskStoredObject, below, for use with Flask.

    """
    def __init__(self):
        self.data = {}

    @property
    def raw(self):
        return self.data

    def set(self, schema, key, value):
        deep_assign(self.data, value, schema, key)

    def get(self, schema, key):
        try:
            return self.data[schema][key]
        except KeyError:
            return None

    def pop(self, schema, key):
        self.data[schema].pop(key, None)

    def clear(self):
        self.__init__()

    def clear_schema(self, schema):
        self.data.pop(schema, None)

class StoredObject(object):

    __metaclass__ = ObjectMeta

    _collections = {}

    _cache = Cache()
    _object_cache = Cache()

    def __init__(self, **kwargs):

        # Crash if abstract
        if self._is_abstract:
            raise TypeError('Cannot instantiate abstract schema')

        self.__backrefs = {}
        self._dirty = False
        self._detached = False
        self._is_loaded = kwargs.pop('_is_loaded', False)
        self._stored_key = None

        # Impute non-lazy default values (e.g. datetime with auto_now=True)
        for value in self._fields.values():
            if not value.lazy_default:
                value.__set__(self, value._gen_default(), safe=True)

        # Add kwargs to instance
        for key, value in kwargs.items():
            try:
                field = self._fields[key]
                field.__set__(self, value, safe=True)
            except KeyError:
                if key == '__backrefs':
                    key = '_StoredObject__backrefs'
                setattr(self, key, value)

        if self._is_loaded:
            self._set_cache(self._primary_key, self)

    def __eq__(self, other):
        try:
            if self is other:
                return True
            return self.to_storage() == other.to_storage()
        except (AttributeError, TypeError):
            # Can't compare with "other". Try the reverse comparison
            return NotImplemented

    def __ne__(self, other):
        try:
            if self is other:
                return False
            return self.to_storage() != other.to_storage()
        except (AttributeError, TypeError):
            # Can't compare with "other". Try the reverse comparison
            return NotImplemented

    @warn_if_detached
    def __unicode__(self):
        return unicode({field : unicode(getattr(self, field)) for field in self._fields})

    @warn_if_detached
    def __str__(self):
        return unicode(self).decode('ascii', 'replace')

    @classmethod
    def register_collection(cls):
        cls._collections[cls._name] = cls

    @classmethod
    def get_collection(cls, name):
        return cls._collections[name.lower()]

    @property
    def _primary_key(self):
        return getattr(self, self._primary_name)

    @_primary_key.setter
    def _primary_key(self, value):
        setattr(self, self._primary_name, value)

    @property
    def _storage_key(self):
        """ Primary key passed through translator. """
        return self._pk_to_storage(self._primary_key)

    @property
    @has_storage
    def _translator(self):
        return self.__class__._translator

    @has_storage
    def to_storage(self, translator=None, clone=False):

        data = {}

        for field_name, field_object in self._fields.items():

            # Ignore primary and foreign fields if cloning
            # TODO: test this
            if clone:
                if field_object._is_primary or field_object._is_foreign:
                    continue
            field_value = field_object.to_storage(
                field_object._get_underlying_data(self),
                translator
            )
            data[field_name] = field_value

        data['_version'] = self._version
        if not clone and self.__backrefs:
            data['__backrefs'] = self.__backrefs

        return data

    @classmethod
    @has_storage
    def from_storage(cls, data, translator=None):

        result = {}

        for key, value in data.items():

            field_object = cls._fields.get(key, None)

            if isinstance(field_object, Field):
                data_value = data[key]
                if data_value is None:
                    value = None
                    result[key] = None
                else:
                    value = field_object.from_storage(data_value, translator)
                result[key] = value

            else:
                result[key] = value

        return result

    def clone(self):
        return self.load(
            data=self.to_storage(clone=True),
            _is_loaded=False
        )

    # Backreferences

    @property
    def _backrefs(self):
        return FrozenDict(**self.__backrefs)

    @_backrefs.setter
    def _backrefs(self, _):
        raise exceptions.ModularOdmException('Cannot modify _backrefs.')

    @property
    def _backrefs_flat(self):
        return flatten_backrefs(self.__backrefs)

    def _remove_backref(self, backref_key, parent, parent_field_name, strict=False):
        try:
            self.__backrefs[backref_key][parent._name][parent_field_name].remove(parent._primary_key)
            self.save(force=True)
        except ValueError:
            if strict:
                raise

    def _update_backref(self, backref_key, parent, parent_field_name, strict=False):
        try:
            refs = self.__backrefs[backref_key][parent._name][parent_field_name]
            refs[refs.index(parent._stored_key)] = parent._primary_key
            self.save(force=True)
        except (KeyError, ValueError):
            if strict:
                raise

    def _set_backref(self, backref_key, parent_field_name, backref_value):

        backref_value_class_name = backref_value.__class__._name
        backref_value_primary_key = backref_value._primary_key

        if backref_value_primary_key is None:
            raise exceptions.DatabaseError('backref object\'s primary key must be saved first')

        if backref_key not in self.__backrefs:
            self.__backrefs[backref_key] = {}
        if backref_value_class_name not in self.__backrefs[backref_key]:
            self.__backrefs[backref_key][backref_value_class_name] = {}
        if parent_field_name not in self.__backrefs[backref_key][backref_value_class_name]:
            self.__backrefs[backref_key][backref_value_class_name][parent_field_name] = []

        append_to = self.__backrefs[backref_key][backref_value_class_name][parent_field_name]
        if backref_value_primary_key not in append_to:
            append_to.append(backref_value_primary_key)

        self.save(force=True)

    @classmethod
    def set_storage(cls, storage):

        if not isinstance(storage, Storage):
            raise TypeError('Argument to set_storage must be an instance of Storage.')
        if not hasattr(cls, '_storage'):
            cls._storage = []

        for field_name, field_object in cls._fields.items():
            if field_object._index:
                storage._ensure_index(field_name)

        cls._storage.append(storage)

    # Caching ################################################################

    @classmethod
    def _is_cached(cls, key):
        return cls._object_cache.get(cls._name, key) is not None

    @classmethod
    def _load_from_cache(cls, key):
        trans_key = cls._pk_to_storage(key)
        return cls._object_cache.get(cls._name, trans_key)

    @classmethod
    def _set_cache(cls, key, obj):

        trans_key = cls._pk_to_storage(key)
        cls._object_cache.set(cls._name, trans_key, obj)
        cls._cache.set(cls._name, trans_key, obj.to_storage())

    @classmethod
    def _get_cache(cls, key):
        trans_key = cls._pk_to_storage(key)
        return cls._object_cache.get(cls._name, trans_key)

    @classmethod
    def _get_cached_data(cls, key):
        return cls._cache.get(cls._name, key)

    def _get_list_of_differences_from_cache(self, cached_data, storage_data):
        """Get fields that differ between the cache and the current object.
        Validation and after_save methods should only be run on diffed
        fields.

        :param cached_data: Storage-formatted data from cache
        :param storage_data: Storage-formatted data from object
        :return: List of diffed fields

        """
        if not self._is_loaded or cached_data is None:
            return []

        return [
            field
            for field in self._fields
            if cached_data[field] != storage_data[field]
        ]

    # Cache clearing

    @classmethod
    def _clear_data_cache(cls, key=None):
        if not cls._fields:
            cls._cache.clear()
        elif key is not None:
            cls._cache.pop(cls._name, key)
        else:
            cls._cache.clear_schema(cls._name)

    @classmethod
    def _clear_object_cache(cls, key=None):
        if not cls._fields:
            cls._object_cache.clear()
        elif key is not None:
            cls._object_cache.pop(cls._name, key)
        else:
            cls._object_cache.clear_schema(cls._name)

    @classmethod
    def _clear_caches(cls, key=None):
        cls._clear_data_cache(key)
        cls._clear_object_cache(key)

    ###########################################################################

    @classmethod
    def _to_primary_key(cls, value):

        if value is None:
            return value

        if isinstance(value, cls):
            return value._primary_key

        return cls._check_pk_type(value)

    @classmethod
    def _check_pk_type(cls, key):

        if isinstance(key, cls._primary_type):
            return key

        try:
            cls._primary_type()
            cast_type = cls._primary_type
        except:
            cast_type = str

        try:
            key = cast_type(key)
        except:
            raise TypeError(
                'Invalid key type: {key}, {type}, {ptype}.'.format(
                    key=key, type=type(key), ptype=cast_type
                )
            )

        return key

    @classmethod
    @has_storage
    @log_storage
    def load(cls, key=None, data=None, _is_loaded=True):
        '''Get a record by its primary key.'''
        if key is not None:
            key = cls._check_pk_type(key)
            cached_object = cls._load_from_cache(key)
            if cached_object is not None:
                return cached_object

        # Try loading from backend
        if data is None:
            data = cls._storage[0].get(cls._primary_name, cls._pk_to_storage(key))

        # if not found, return None
        if data is None:
            return None

        if '_version' in data and data['_version'] != cls._version:

            old_object = cls._version_of.load(data=data)
            new_object = cls(_is_loaded=_is_loaded)

            cls.migrate(old_object, new_object)
            new_object._stored_key = new_object._primary_key

            return new_object

        rv = cls(_is_loaded=_is_loaded, **data)
        rv._stored_key = rv._primary_key

        return rv

    @classmethod
    def migrate_all(cls):
        """Migrate all records in this collection."""
        for record in cls.find():
            record.save()

    @classmethod
    def migrate(cls, old, new, verbose=True, dry_run=False, rm_refs=True):
        """Migrate record to new schema.

        :param old: Record from original schema
        :param new: Record from new schema
        :param verbose: Print detailed info
        :param dry_run: Dry run; make no changes if true
        :param rm_refs: Remove references on deleted fields

        """
        if verbose:
            logging.basicConfig(format='%(levelname)s %(filename)s: %(message)s',
                                level=logging.DEBUG)
        # Check deleted, added fields
        deleted_fields = [field for field in old._fields if field not in new._fields]
        added_fields = [field for field in new._fields if field not in old._fields]
        logging.info('Will delete fields: {0}'.format(deleted_fields))
        logging.info('Will add fields: {0}'.format(added_fields))

        # Check change in primary key
        if old._primary_name != new._primary_name:
            logging.info("The primary key will change from {old_name}: {old_field} to "
                "{new_name}: {new_field} in this migration. Primary keys and "
                "backreferences will not be automatically migrated. If you want "
                "to migrate primary keys, you should handle this in your "
                "migrate() method."
                    .format(old_name=old._primary_name,
                            old_field=old._fields[old._primary_name],
                            new_name=new._primary_name,
                            new_field=new._fields[new._primary_name]))

        # Copy fields to new object
        for field in old._fields:

            # Delete forward references on deleted fields
            if field not in cls._fields:
                if rm_refs:
                    logging.info("Backreferences to this object keyed on foreign "
                        "field {name}: {field} will be deleted in this migration. "
                        "To prevent this behavior, re-run with <rm_fwd_refs> "
                        "set to False.".format(name=field,
                                              field=old._fields[field]))
                    if not dry_run:
                        rm_fwd_refs(old)
                else:
                    logging.info("Backreferences to this object keyed on foreign field "
                        "{name}: {field} will be not deleted in this migration. "
                        "To add this behavior, re-run with <rm_fwd_refs> "
                        "set to True.".format(name=field,
                                            field=old._fields[field]))
                continue

            # Check for field change
<<<<<<< HEAD
            old_field_obj = old._fields[field]
            new_field_obj = new._fields[field]
            if old_field_obj != new_field_obj:
                if verbose:
                    if not old_field_obj._required and new_field_obj._required:
                        print("Field {name!r} is now required "
                                "and therefore needs a default value "
                                "for existing records. You can set "
                                "this value in the _migrate() method. "
                                "\nExample: "
                                "\n\tnew.{name} = 'default value'"
                                .format(name=field))
                    else:
                        print("Old field {name}: {old_field} differs from new field "
                            "{name}: {new_field}. This field will not be "
                            "automatically migrated. If you want to migrate this field, "
                            "you should handle this in your migrate() method.")\
                            .format(name=field, old_field=old_field_obj,
                                    new_field=new_field_obj)
=======
            if old._fields[field] != new._fields[field]:
                logging.info("Old field {name}: {old_field} differs from new field "
                    "{name}: {new_field}. This field will not be automatically "
                    "migrated. If you want to migrate this field, "
                    "you should handle this in your migrate() method. "
                        .format(name=field, old_field=old._fields[field],
                                new_field=new._fields[field]))
>>>>>>> c13d3cca
                continue

            # Copy values of retained fields
            if not dry_run:
                field_object = cls._fields[field]
                field_object.__set__(
                    new,
                    getattr(old, field),
                    safe=True
                )

        # Copy backreferences
        if not dry_run:
            new.__backrefs = old.__backrefs

        # Run custom migration
        if not dry_run:
            cls._migrate(old, new)

    @classmethod
    def _migrate(cls, old, new):
        """Subclasses can override this class to perform a custom migration.
        This is run after the migrate() method.

        Example:
        ::

            class Foo(StoredObject):
                _id = fields.StringField(primary=True, index=True)
                my_string = fields.StringField()

                @classmethod
                def _migrate(cls, old, new):
                    new.my_string = old.my_string + 'yo'

                _meta = {
                    'version': 2,
                    'optimistic': True
                }

        :param old: Record from original schema
        :param new: Record from new schema
        """
        return new

    @classmethod
    def explain_migration(cls):
        logging.basicConfig(format='%(levelname)s %(filename)s: %(message)s',
                            level=logging.DEBUG)

        classes = [cls]
        methods = [cls._migrate]
        klass = cls
        while klass._version and klass._version_of:
            classes.insert(0, klass._version_of)
            try:
                methods.insert(0, klass._migrate)
            except AttributeError:
                methods.insert(0, None)
            klass = klass._version_of

        for step in range(len(classes) - 1):

            fr = classes[step]
            to = classes[step + 1]

            logging.info('From schema {0}'.format(fr._name))
            logging.info('\n'.join('\t{0}'.format(field) for field in fr._fields))
            logging.info('')

            logging.info('To schema {0}'.format(to._name))
            logging.info('\n'.join('\t{0}'.format(field) for field in to._fields))
            logging.info('')

            to.migrate(fr, to, verbose=True, dry_run=True)

    @classmethod
    def _must_be_loaded(cls, value):
        if value is not None and not value._is_loaded:
            raise exceptions.DatabaseError('Record must be loaded.')

    @has_storage
    @log_storage
    def _optimistic_insert(self):
        self._primary_key = self._storage[0]._optimistic_insert(
            self._primary_name,
            self.to_storage()
        )

    @has_storage
    @log_storage
    def save(self, force=False):

        if self._detached:
            raise exceptions.DatabaseError('Cannot save detached object.')

        for field_name, field_object in self._fields.items():
            if hasattr(field_object, 'on_before_save'):
                field_object.on_before_save(self)

        cached_data = self._get_cached_data(self._stored_key)
        storage_data = self.to_storage()

        if self._primary_key is not None and cached_data is not None:
            list_on_save_after_fields = self._get_list_of_differences_from_cache(
                cached_data, storage_data
            )
        else:
            list_on_save_after_fields = self._fields.keys()

        # Quit if no diffs
        if not list_on_save_after_fields and not force:
            return {
                'success': True,
                'saved_fields': [],
            }

        # Validate
        for field_name in list_on_save_after_fields:
            field_object = self._fields[field_name]
            field_object.do_validate(getattr(self, field_name))

        primary_changed = (
            self._primary_key != self._stored_key
            and
            self._primary_name in list_on_save_after_fields
        )

        if self._is_loaded:
            if primary_changed and not getattr(self, '_updating_key', False):
                self._storage[0].remove(
                    RawQuery(self._primary_name, 'eq', self._stored_key)
                )
                self._clear_caches(self._stored_key)
                self.insert(self._primary_key, storage_data)
            else:
                self.update_one(self, storage_data=storage_data, saved=True, inmem=True)
        elif self._is_optimistic and self._primary_key is None:
            self._optimistic_insert()
        else:
            self.insert(self._primary_key, storage_data)

        # if primary key has changed, follow back references and update
        # AND
        # run after_save or after_save_on_difference

        if self._is_loaded and primary_changed:
            if not getattr(self, '_updating_key', False):
                self._updating_key = True
                update_backref_keys(self)
                self._stored_key = self._primary_key
                self._updating_key = False
        else:
            self._stored_key = self._primary_key

        self._is_loaded = True

        for field_name in list_on_save_after_fields:
            field_object = self._fields[field_name]
            if hasattr(field_object, 'on_after_save'):
                if cached_data is not None:
                    cached_field = cached_data.get(field_name, None)
                else:
                    cached_field = None
                field_object.on_after_save(self, field_name, cached_field, getattr(self, field_name))

        self._set_cache(self._primary_key, self)

        return {
            'success': True,
            'saved_fields': list_on_save_after_fields,
        }

    def reload(self):

        storage_data = self._storage[0].get(self._primary_name, self._storage_key)

        for key, value in storage_data.items():
            field_object = self._fields.get(key, None)
            if isinstance(field_object, Field):
                data_value = storage_data[key]
                if data_value is None:
                    value = None
                else:
                    value = field_object.from_storage(data_value)
                field_object.__set__(self, value, safe=True)
            elif key == '__backrefs':
                self._StoredObject__backrefs = value

        self._stored_key = self._primary_key
        self._set_cache(self._storage_key, self)

    @warn_if_detached
    def __getattr__(self, item):
        if item in self.__backrefs:
            return self.__backrefs[item]
        errmsg = '{cls} object has no attribute {item}'.format(
            cls=self.__class__.__name__,
            item=item
        )

        # Retrieve back-references
        if '__' in item and not item.startswith('__'):
            item_split = item.split('__')
            if len(item_split) == 2:
                parent_schema_name, backref_key = item_split
                backrefs = deref(self.__backrefs, [backref_key, parent_schema_name], missing={})
                ids = sum(
                    backrefs.values(),
                    []
                )
            elif len(item_split) == 3:
                parent_schema_name, backref_key, parent_field_name = item_split
                ids = deref(self.__backrefs, [backref_key, parent_schema_name, parent_field_name], missing=[])
            else:
                raise AttributeError(errmsg)
            try:
                base_class = self.get_collection(parent_schema_name)
            except KeyError:
                raise exceptions.ModularOdmException(
                    'Unknown schema <{0}>'.format(
                        parent_schema_name
                    )
                )
            return ForeignList(ids, literal=True, base_class=base_class)

        raise AttributeError(errmsg)

    @warn_if_detached
    def __setattr__(self, key, value):
        if key not in self._fields and not key.startswith('_'):
            warnings.warn('Setting an attribute that is neither a field nor a protected value.')
        super(StoredObject, self).__setattr__(key, value)

    # Querying ######

    @classmethod
    def _parse_key_value(cls, value):
        if isinstance(value, StoredObject):
            return value._primary_key, value
        return value, cls.load(cls._pk_to_storage(value))

    @classmethod
    @has_storage
    def _pk_to_storage(cls, key):
        return cls._fields[cls._primary_name].to_storage(key)

    @classmethod
    def _process_query(cls, query):

        if isinstance(query, RawQuery):
            field = cls._fields.get(query.attribute)
            if field is None:
                raise Exception
            if field._is_foreign:
                if field._is_abstract:
                    query.argument = (
                        query.argument._primary_key,
                        query.argument._name,
                    )
                else:
                    query.argument = query.argument._primary_key
        elif isinstance(query, QueryGroup):
            for node in query.nodes:
                cls._process_query(node)

    @classmethod
    @has_storage
    @log_storage
    def find(cls, query=None, **kwargs):
        cls._process_query(query)
        return cls._storage[0].QuerySet(
            cls,
            cls._storage[0].find(query, **kwargs)
        )

    @classmethod
    @has_storage
    @log_storage
    def find_one(cls, query=None, **kwargs):
        cls._process_query(query)
        stored_data = cls._storage[0].find_one(query, **kwargs)
        return cls.load(
            key=stored_data[cls._primary_name],
            data=stored_data
        )

    # TODO: Broken and unused. Remove me?
    @classmethod
    @has_storage
    def get(cls, key):
        return cls.load(
            cls._storage[0].get(
                cls._primary_name, cls._pk_to_storage(key)
            )
        )

    @classmethod
    @has_storage
    def insert(cls, key, val):
        cls._storage[0].insert(
            cls._primary_name,
            cls._pk_to_storage(key),
            val
        )

    @classmethod
    def _includes_foreign(cls, keys):
        for key in keys:
            if key in cls._fields and cls._fields[key]._is_foreign:
                return True
        return False

    @classmethod
    def _data_to_storage(cls, data):

        storage_data = {}

        for key, value in data.items():
            if key in cls._fields:
                field_object = cls._fields[key]
                if key == cls._primary_name:
                    continue
                storage_data[key] = field_object.to_storage(value)
            else:
                storage_data[key] = value

        return storage_data

    def _update_in_memory(self, storage_data):
        for field_name, data_value in storage_data.items():
            field_object = self._fields[field_name]
            field_object.__set__(self, data_value, safe=True)
        self.save()

    @classmethod
    def _which_to_obj(cls, which):
        if isinstance(which, QueryBase):
            return cls.find_one(which)
        if isinstance(which, StoredObject):
            return which
        return cls.load(cls._pk_to_storage(which))

    @classmethod
    @has_storage
    def update_one(cls, which, data=None, storage_data=None, saved=False, inmem=False):

        storage_data = storage_data or cls._data_to_storage(data)
        includes_foreign = cls._includes_foreign(storage_data.keys())
        obj = cls._which_to_obj(which)

        if saved or not includes_foreign:
            cls._storage[0].update(
                RawQuery(
                    cls._primary_name, 'eq', obj._primary_key
                ),
                storage_data,
            )
            if obj and not inmem:
                obj._dirty = True
            if not saved:
                cls._clear_caches(obj._storage_key)
        else:
            obj._update_in_memory(storage_data)

    @classmethod
    @has_storage
    def update(cls, query, data=None, storage_data=None):

        storage_data = storage_data or cls._data_to_storage(data)
        includes_foreign = cls._includes_foreign(storage_data.keys())

        objs = cls.find(query)
        keys = objs.get_keys()

        if not includes_foreign:
            cls._storage[0].update(query, storage_data)
            for key in keys:
                obj = cls._get_cache(key)
                if obj is not None:
                    obj._dirty = True

        else:
            for obj in objs:
                obj._update_in_memory(storage_data)

    @classmethod
    @has_storage
    def remove_one(cls, which, rm=True):
        """Remove an object, along with its references and back-references.
        Remove the object from the cache and sets its _detached flag to True.

        :param which: Object selector: Query, StoredObject, or primary key
        :param rm: Remove data from backend

        """
        # Look up object
        obj = cls._which_to_obj(which)

        # Remove references
        rm_fwd_refs(obj)
        rm_back_refs(obj)

        # Remove from cache
        cls._clear_caches(obj._storage_key)

        # Remove from backend
        if rm:
            cls._storage[0].remove(
                RawQuery(obj._primary_name, 'eq', obj._storage_key)
            )

        # Set detached
        obj._detached = True

    @classmethod
    @has_storage
    def remove(cls, *query):
        """Remove objects by query.

        :param query: Query object

        """
        objs = cls.find(*query)

        for obj in objs:
            cls.remove_one(obj, rm=False)

        cls._storage[0].remove(*query)

def rm_fwd_refs(obj):
    """When removing an object, other objects with references to the current
    object should remove those references. This function identifies objects
    with forward references to the current object, then removes those
    references.

    :param obj: Object to which forward references should be removed

    """
    for stack, key in obj._backrefs_flat:

        # Unpack stack
        backref_key, parent_schema_name, parent_field_name = stack

        # Get parent info
        parent_schema = obj._collections[parent_schema_name]
        parent_key_store = parent_schema._pk_to_storage(key)
        parent_object = parent_schema.load(parent_key_store)

        # Remove forward references
        if parent_object._fields[parent_field_name]._list:
            getattr(parent_object, parent_field_name).remove(obj)
        else:
            parent_field_object = parent_object._fields[parent_field_name]
            setattr(parent_object, parent_field_name, parent_field_object._gen_default())

        # Save
        parent_object.save()

def _collect_refs(obj):
    """

    """
    refs = []

    for field_name, field_object in obj._fields.items():

        field_refs = []

        # Skip if not foreign field
        if not field_object._is_foreign:
            continue

        # Skip if value is None
        value = getattr(obj, field_name)
        if value is None:
            continue

        # Build list of linked objects if ListField, else single field
        if isinstance(field_object, ListField):
            field_refs.extend([v for v in value if v])
            field_instance = field_object._field_instance
        else:
            field_refs.append(value)
            field_instance = field_object

        # Skip if field does not specify back-references
        if not field_instance._backref_field_name:
            continue

        refs.extend([
            {
                'value': ref,
                'field_name': field_name,
                'field_instance': field_instance,
            }
            for ref in field_refs
        ])

    return refs

def rm_back_refs(obj):
    """When removing an object with foreign fields, back-references from
    other objects to the current object should be deleted. This function
    identifies foreign fields of the specified object whose values are not
    None and which specify back-reference keys, then removes back-references
    from linked objects to the specified object.

    :param obj: Object for which back-references should be removed

    """
    for ref in _collect_refs(obj):
        ref['value']._remove_backref(
            ref['field_instance']._backref_field_name,
            obj,
            ref['field_name'],
            strict=False
        )

def update_backref_keys(obj):
    """

    """
    for ref in _collect_refs(obj):
        ref['value']._update_backref(
            ref['field_instance']._backref_field_name,
            obj,
            ref['field_name'],
            strict=False,
        )

    for stack, key in obj._backrefs_flat:

        # Unpack stack
        backref_key, parent_schema_name, parent_field_name = stack

        # Get parent info
        parent_schema = obj._collections[parent_schema_name]
        parent_key_store = parent_schema._pk_to_storage(key)
        parent_object = parent_schema.load(parent_key_store)

        #
        field_object = parent_object._fields[parent_field_name]
        if field_object._list:
            value = getattr(parent_object, parent_field_name)
            if field_object._is_abstract:
                idx = value.index((obj._stored_key, obj._name))
                value[idx] = (obj._primary_key, obj._name)
            else:
                idx = value.index(obj._stored_key)
                value[idx] = obj
        else:
            setattr(parent_object, parent_field_name, obj)

        # Save
        parent_object.save()

from flask import request
from weakref import WeakKeyDictionary

class DummyRequest(object): pass
dummy_request = DummyRequest()

class FlaskCache(Cache):
    """Subclass of Cache that stores data in a weak key
    dictionary keyed by the current request (or by a dummy
    request object if working outside a request context).

    """
    @property
    def request(self):
       try:
           return request._get_current_object()
       except:
           return dummy_request

    def __init__(self):
        self._data = WeakKeyDictionary()

    @property
    def data(self):
        if self.request not in self._data:
            self._data[self.request] = {}
        return self._data[self.request]

    @data.setter
    def data(self, value):
        self._data[self.request] = value

class FlaskStoredObject(StoredObject):
    """Subclass of StoredObject with context-local cache data
    suitable for use with Flask. Stores cache data in FlaskCache
    objects, which use weak key dictionaries keyed on the current
    request object to ensure that data associated with one request
    cannot leak into another.

    """
    _cache = FlaskCache()
    _object_cache = FlaskCache()<|MERGE_RESOLUTION|>--- conflicted
+++ resolved
@@ -641,35 +641,24 @@
                 continue
 
             # Check for field change
-<<<<<<< HEAD
             old_field_obj = old._fields[field]
             new_field_obj = new._fields[field]
             if old_field_obj != new_field_obj:
-                if verbose:
-                    if not old_field_obj._required and new_field_obj._required:
-                        print("Field {name!r} is now required "
-                                "and therefore needs a default value "
-                                "for existing records. You can set "
-                                "this value in the _migrate() method. "
-                                "\nExample: "
-                                "\n\tnew.{name} = 'default value'"
-                                .format(name=field))
-                    else:
-                        print("Old field {name}: {old_field} differs from new field "
-                            "{name}: {new_field}. This field will not be "
-                            "automatically migrated. If you want to migrate this field, "
-                            "you should handle this in your migrate() method.")\
-                            .format(name=field, old_field=old_field_obj,
-                                    new_field=new_field_obj)
-=======
-            if old._fields[field] != new._fields[field]:
-                logging.info("Old field {name}: {old_field} differs from new field "
-                    "{name}: {new_field}. This field will not be automatically "
-                    "migrated. If you want to migrate this field, "
-                    "you should handle this in your migrate() method. "
-                        .format(name=field, old_field=old._fields[field],
-                                new_field=new._fields[field]))
->>>>>>> c13d3cca
+                if not old_field_obj._required and new_field_obj._required:
+                    logging.info("Field {name!r} is now required "
+                            "and therefore needs a default value "
+                            "for existing records. You can set "
+                            "this value in the _migrate() method. "
+                            "\nExample: "
+                            "\n\tnew.{name} = 'default value'"
+                            .format(name=field))
+                else:
+                    logging.info("Old field {name}: {old_field} differs from new field "
+                        "{name}: {new_field}. This field will not be "
+                        "automatically migrated. If you want to migrate this field, "
+                        "you should handle this in your migrate() method.")\
+                        .format(name=field, old_field=old_field_obj,
+                                new_field=new_field_obj)
                 continue
 
             # Copy values of retained fields
