--- conflicted
+++ resolved
@@ -143,24 +143,14 @@
         # Store prettified name
         cls._name = name.lower()
 
-<<<<<<< HEAD
-        # Store optimism
-        cls._is_optimistic = hasattr(cls, '_meta') and \
-            cls._meta.get('optimistic', False)
-        cls._log_level = hasattr(cls, '_meta') and \
-            cls._meta.get('log_level', None)
-        cls._version = hasattr(cls, '_meta') and \
-            cls._meta.get('version', 1)
-        cls._version_of = hasattr(cls, '_meta') and \
-            cls._meta.get('version_of', None)
-=======
         # Store parameters from _meta
         my_meta = cls.__dict__.get('_meta', {})
 
         cls._is_optimistic = my_meta.get('optimistic', False)
         cls._is_abstract = my_meta.get('abstract', False)
         cls._log_level = my_meta.get('log_level', None)
->>>>>>> 61bc90fb
+        cls._version_of = my_meta.get('version_of', None)
+        cls._version = my_meta.get('version', 1)
 
         # Prepare fields
         cls._fields = {}
@@ -584,7 +574,15 @@
 
     @classmethod
     def migrate(cls, old, new, verbose=True, dry_run=False, rm_refs=True):
-
+        """Migrate record to new schema.
+
+        :param old: Record from original schema
+        :param new: Record from new schema
+        :param verbose: Print detailed info
+        :param dry_run: Dry run; make no changes if true
+        :param rm_refs: Remove references on deleted fields
+
+        """
         # Check deleted, added fields
         if verbose:
             deleted_fields = [field for field in old._fields if field not in new._fields]
@@ -614,21 +612,21 @@
                 if rm_refs:
                     if verbose:
                         print '''
-                            Backreferences to this object keyed on foreign field {name}: {} will be deleted in this migration.
+                            Backreferences to this object keyed on foreign field {name}: {field} will be deleted in this migration.
                             To prevent this behavior, re-run with <rm_fwd_refs> set to False.
                         '''.format(
-                            field,
-                            old._fields[field]
+                            name=field,
+                            field=old._fields[field]
                         )
                     if not dry_run:
                         rm_fwd_refs(old)
                 elif verbose:
                     print '''
-                        Backreferences to this object keyed on foreign field {name}: {} will be not deleted in this migration.
+                        Backreferences to this object keyed on foreign field {name}: {field} will be not deleted in this migration.
                         To add this behavior, re-run with <rm_fwd_refs> set to True.
                     '''.format(
-                        field,
-                        old._fields[field]
+                        name=field,
+                        field=old._fields[field]
                     )
                 continue
 
