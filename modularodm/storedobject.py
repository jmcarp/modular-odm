--- conflicted
+++ resolved
@@ -644,7 +644,6 @@
             new_field_obj = new._fields[field]
             if old_field_obj != new_field_obj:
                 if verbose:
-<<<<<<< HEAD
                     if not old_field_obj._required and new_field_obj._required:
                         raise exceptions.ValidationError("Field {name!r} is now required "
                                             "and therefore needs a default value "
@@ -662,14 +661,6 @@
                         old_field=old_field_obj,
                         new_field=new_field_obj,
                     )
-=======
-                    print("Old field {name}: {old_field} differs from new field "
-                        "{name}: {new_field}. This field will not be automatically "
-                        "migrated. If you want to migrate this field, "
-                        "you should handle this in your migrate() method. "
-                            .format(name=field, old_field=old._fields[field],
-                                    new_field=new._fields[field]))
->>>>>>> e578694d
                 continue
 
             # Copy values of retained fields
