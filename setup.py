# -*- coding: utf-8 -*-
import re
import sys
import subprocess

import pip
from setuptools import setup, find_packages
<<<<<<< HEAD
=======

INSTALL_REQUIRES = [
    'flask',
    'blinker',
    'pymongo',
    'python-dateutil',
]
>>>>>>> 47cc5ba5

def find_version(fname):
    '''Attempts to find the version number in the file names fname.
    Raises RuntimeError if not found.
    '''
    version = ''
    with open(fname, 'r') as fp:
        reg = re.compile(r'__version__ = [\'"]([^\'"]*)[\'"]')
        for line in fp:
            m = reg.match(line)
            if m:
                version = m.group(1)
                break
    if not version:
        raise RuntimeError('Cannot find version information')
    return version

__version__ = find_version("modularodm/__init__.py")

PUBLISH_CMD = "python setup.py register sdist bdist_wheel upload"
TEST_PUBLISH_CMD = 'python setup.py register -r test sdist bdist_wheel upload -r test'
TEST_CMD = 'nosetests'

if 'publish' in sys.argv:
    try:
        __import__('wheel')
    except ImportError:
        print("wheel required. Run `pip install wheel`.")
        sys.exit(1)
    status = subprocess.call(PUBLISH_CMD, shell=True)
    sys.exit(status)

if 'publish_test' in sys.argv:
    try:
        __import__('wheel')
    except ImportError:
        print("wheel required. Run `pip install wheel`.")
        sys.exit(1)
    status = subprocess.call(TEST_PUBLISH_CMD, shell=True)
    sys.exit()

if 'run_tests' in sys.argv:
    try:
        __import__('nose')
    except ImportError:
        print('nose required. Run `pip install nose`.')
        sys.exit(1)

    status = subprocess.call(TEST_CMD, shell=True)
    sys.exit(status)


def read(fname):
    with open(fname) as fp:
        content = fp.read()
    return content

setup(
    name='modular-odm',
    version=__version__,
    classifiers=[
        "Development Status :: 3 - Alpha",
        "Intended Audience :: Developers",
        "Programming Language :: Python :: 2",
        "Programming Language :: Python :: 2.7",
    ],
    url="https://github.com/CenterForOpenScience/modular-odm",
    author='Center for Open Science',
    author_email='contact@centerforopenscience.org',
    zip_safe=False,
    description='A Pythonic Object Data Manager',
    long_description=read("README.rst"),
    packages=find_packages(exclude=("test*",)),
<<<<<<< HEAD
    install_requires=[
        str(req.req)
        for req in pip.req.parse_requirements(
            'requirements.txt',
            session=pip.download.PipSession(),
        )
    ],
=======
    install_requires=INSTALL_REQUIRES,
>>>>>>> 47cc5ba5
    tests_require=["nose"],
    keywords=["odm", "nosql", "mongo", "mongodb"],
)<|MERGE_RESOLUTION|>--- conflicted
+++ resolved
@@ -5,8 +5,6 @@
 
 import pip
 from setuptools import setup, find_packages
-<<<<<<< HEAD
-=======
 
 INSTALL_REQUIRES = [
     'flask',
@@ -14,7 +12,6 @@
     'pymongo',
     'python-dateutil',
 ]
->>>>>>> 47cc5ba5
 
 def find_version(fname):
     '''Attempts to find the version number in the file names fname.
@@ -88,17 +85,7 @@
     description='A Pythonic Object Data Manager',
     long_description=read("README.rst"),
     packages=find_packages(exclude=("test*",)),
-<<<<<<< HEAD
-    install_requires=[
-        str(req.req)
-        for req in pip.req.parse_requirements(
-            'requirements.txt',
-            session=pip.download.PipSession(),
-        )
-    ],
-=======
     install_requires=INSTALL_REQUIRES,
->>>>>>> 47cc5ba5
     tests_require=["nose"],
     keywords=["odm", "nosql", "mongo", "mongodb"],
 )